---
layout: page
title: Cheat Sheet
---

This cheat sheet originated from the forum, credits to Laurent Poulain.
We copied it and changed or added a few things.
There are certainly a lot of things that can be improved! If you would like to contribute, you have two options:

- Click the "Edit" button on this file on GitHub:  
  [https://github.com/lrytz/progfun-wiki/blob/gh-pages/CheatSheet.md](https://github.com/lrytz/progfun-wiki/blob/gh-pages/CheatSheet.md)  
  You can submit a pull request directly from there without checking out the git repository to your local machine.

- Fork the repository [https://github.com/lrytz/progfun-wiki](https://github.com/lrytz/progfun-wiki) and check it out locally. To preview your changes, you need [jekyll](https://github.com/mojombo/jekyll/wiki/install). Navigate to your checkout and invoke `jekyll --auto --server`, then open the page [http://localhost:4000/CheatSheet.html](http://localhost:4000/CheatSheet.html).

## Evaluation Rules

- Call by value: evaluates the function arguments before calling the function
- Call by name: evaluates the function first, and then evaluates the arguments if need be

<!-- code -->

    def example = 2      // evaluated when called
    val example = 2      // evaluated immediately
    lazy val example = 2 // evaluated once when needed
    
    def square(x: Double)    // call by value
    def square(x: => Double) // call by name
    def myFct(bindings: Int*) { ... } // bindings is a sequence of int, containing a varying # of arguments

## Higher order functions

These are functions that take a function as a parameter or return functions.

    // sum() returns a function that takes two integers and returns an integer  
    def sum(f: Int => Int): (Int, Int) => Int = {  
      def sumf(a: Int, b: Int): Int = {...}  
      sumf  
    } 
    
    // same as above. Its type is (Int => Int) => (Int, Int) => Int  
    def sum(f: Int => Int)(a: Int, b: Int): Int = { ... } 

    // Called like this
    sum((x: Int) => x * x * x)          // Anonymous function, i.e. does not have a name  
    sum(x => x * x * x)                 // Same anonymous function with type inferred

    def cube(x: Int) => x * x * x  
    sum(x => x * x * x)(1, 10) // sum of cubes from 1 to 10
    sum(cube)(1, 10)           // same as above      

## Currying

Converting a function with multiple arguments into a function with a
single argument that returns another function.

    def f(a: Int, b: Int): Int // uncurried version (type is (Int, Int) => Int)
    def f(a: Int)(b: Int): Int // curried version (type is Int => Int => Int)
    
## Classes

    class MyClass(x: Int, y: Int) {           // Defines a new type MyClass with a constructor  
      require(y > 0, "y must be positive")    // precondition, triggering an IllegalArgumentException if not met  
      def this (x: Int) = { ... }             // auxiliary constructor   
      def nb1 = x                             // public method computed every time it is called  
      def nb2 = y  
      private def test(a: Int): Int = { ... } // private method  
      val nb3 = x + y                         // computed only once  
      override def toString =                 // overridden method  
          member1 + ", " + member2 
      }

    new MyClass(1, 2) // creates a new object of type

`this` references the current object, `assert(<condition>)` issues `AssertionError` if condition
is not met. See `scala.Predef` for `require`, `assume` and `assert`.

## Operators

`myObject myMethod 1` is the same as calling `myObject.myMethod(1)`

Operator (i.e. function) names can be alphanumeric, symbolic (e.g. `x1`, `*`, `+?%&`, `vector_++`, `counter_=`)
    
The precedence of an operator is determined by its first character, with the following increasing order of priority:

    (all letters)
    |
    ^
    &
    < >
    = !
    :
    + -
    * / %
    (all other special characters)
   
The associativity of an operator is determined by its last character: Right-associative if ending with `:`, Left-associative otherwise.
   
Note that assignment operators have lowest precedence. (Read Scala Language Specification 2.9 sections 6.12.3, 6.12.4 for more info)

## Class hierarchies

    abstract class TopLevel {     // abstract class  
      def method1(x: Int): Int   // abstract method  
      def method2(x: Int): Int = { ... }  
    }

    class Level1 extends TopLevel {  
      def method1(x: Int): Int = { ... }  
      override def method2(x: Int): Int = { ...} // TopLevel's method2 needs to be explicitly overridden  
    }

    object MyObject extends TopLevel { ... } // defines a singleton object. No other instance can be created

To create an runnable application in Scala:

    object Hello {  
      def main(args: Array[String]) = println("Hello world")  
    }
    
or

    object Hello extends App {
      println("Hello World")
    }

## Class Organization

- Classes and objects are organized in packages (`package myPackage`).

- They can be referenced through import statements (`import myPackage.MyClass`, `import myPackage._`,
`import myPackage.{MyClass1, MyClass2}`, `import myPackage.{MyClass1 => A}`)

- They can also be directly referenced in the code with the fully qualified name (`new myPackage.MyClass1`)

- All members of packages `scala` and `java.lang` as well as all members of the object `scala.Predef` are automatically imported.

- Traits are similar to Java interfaces, except they can have non-abstract members:

        trait Planar { ... }
        class Square extends Shape with Planar

- General object hierarchy:

  - `scala.Any` base type of all types. Has methods `hashCode` and `toString` that can be overloaded
  - `scala.AnyVal` base type of all primitive types. (`scala.Double`, `scala.Float`, etc.)
  - `scala.AnyRef` base type of all reference types. (alias of `java.lang.Object`, supertype of `java.lang.String`, `scala.List`, any user-defined class)
<<<<<<< HEAD
  - `scala.Null` is a subtype of any `scala.AnyRef` (`null` is the only instance of type `Null`),
       and `scala.Nothing` is a subtype of any other type without any instance.
=======
  - `scala.Null` is a subtype of any `scala.AnyRef` (`null` is the only instance of type `Null`), and `scala.Nothing` is a subtype of any other type without any instance.
>>>>>>> feabcf55

## Type Parameters

Similar to C++ templates or Java generics. These can apply to classes, traits or functions.

    class MyClass[T](arg1: T) { ... }  
    new MyClass[Int](1)  
    new MyClass(1)   // the type is being inferred, i.e. determined based on the value arguments  

It is possible to restrict the type being used, e.g.

    def myFct[T <: TopLevel](arg: T): T = { ... } // T must derive from TopLevel or be TopLevel
    def myFct[T >: Level1](arg: T): T = { ... }   // T must be a supertype of Level1
    def myFct[T >: Level1 <: Top Level](arg: T): T = { ... }

## Variance

Given `A <: B`

If `C[A] <: C[B]`, `C` is covariant

If `C[A] >: C[B]`, `C` is contravariant

Otherwise C is nonvariant

    class C[+A] { ... } // C is covariant
    class C[-A] { ... } // C is contravariant
    class C[A]  { ... } // C is nonvariant

For a function, if `A2 <: A1` and `B1 <: B2`, then `A1 => B1 <: A2 => B2`.

Functions must be contravariant in their argument types and covariant in their result types, e.g.

    trait Function1[-T, +U] {
      def apply(x: T): U
    } // Variance check is OK because T is contravariant and U is covariant

    class Array[+T] {
      def update(x: T)
    } // variance checks fails
    
Find out more about variance in
[lecture 4.4](https://class.coursera.org/progfun-2012-001/lecture/81)
and [lecture 4.5](https://class.coursera.org/progfun-2012-001/lecture/83)

## Pattern Matching

Pattern matching is used for decomposing data structures:

    unknownObject match {
      case MyClass(n) => ...
      case MyClass2(a, b) => ...
    }

Here are a few example patterns

    (someList: List[T]) match {
      case Nil => ...          // empty list
      case x :: Nil => ...     // list with only one element
      case List(x) => ...      // same as above
      case x :: xs => ...      // a list with at least one element. x is bound to the head,
                               // xs to the tail. xs could be Nil or some other list.
      case 1 :: 2 :: cs => ... // lists that starts with 1 and then 2
      case (x, y) :: ps => ... // a list where the head element is a pair
    }
    
The last example shows that every pattern consists of sub-patterns: it
only matches lists with at least one element, where that element is a
pair. `x` and `y` are again patterns that could match only specific
types.

### Options

Pattern matching can also be used for `Option` values. Some
functions (like `Map.get`) return a value of type `Option[T]` which
is either a value of type `Some[T]` or the value `None`:

    val myMap = Map("a" -> 42, "b" -> 43)
    def getMapValue(s: String): String = {
      myMap get s match {
        case Some(nb) => "Value found: " + nb
        case None => "No value found"
      }
    }
    getMapValue("a")  // "Value found: 42"
    getMapValue("c")  // "No value found"
    
Most of the times when you write a pattern match on an option value,
the same expression can be written more concisely using combinator
methods of the `Option` class. For example, the function `getMapValue`
can be written as follows: 

    def getMapValue(s: String): String =
      myMap.get(s).map("Value found: " + _).getOrElse("No value found")

### Pattern Matching in Anonymous Functions

Pattern matches are also used quite often in anonymous functions:

    val pairs: List[(Char, Int)] = ('a', 2) :: ('b', 3) :: Nil
    val chars: List[Char] = pairs.map(p => p match {
      case (ch, num) => ch
    })

Instead of `p => p match { case ... }`, you can simply write `{case ...}`, so the above example becomes more concise:

    val chars: List[Char] = pairs map {
      case (ch, num) => ch
    }


## Collections

Scala defines several collection classes:

### Base Classes
- `Iterable` (collections you can iterate on)
- `Seq` (ordered sequences)
- `Set`
- `Map` (lookup data structure)

### Immutable Collections
- `List` (linked list, provides fast sequential access)
- `Stream` (same as List, except that the tail is evaluated only on demand)
- `Vector` (array-like type, implemented as tree of blocks, provides fast random access)
- `Range` (ordered sequence of integers with equal spacing)
- `String` (Java type, implicitly converted to a character sequence, so you can treat every string like a `Seq[Char]`)
- `Map` (collection that maps keys to values)
- `Set` (collection without duplicate elements)

### Mutable Collections
- `Array` (Scala arrays are native JVM arrays at runtime, therefore they are very performant)
- Scala also has mutable maps and sets; these should only be used if there are performance issues with immutable types

### Examples

    val fruitList = List("apples", "oranges", "pears")
    // Alternative syntax for lists
    val fruit = "apples" :: ("oranges" :: ("pears" :: Nil)) // parens optional, :: is right-associative
    fruit.head   // "apples"
    fruit.tail   // List("oranges", "pears")
    val empty = List()
    val empty = Nil

    val nums = Vector("louis", "frank", "hiromi")
    nums(1)                     // element at index 1, returns "frank", complexity O(log(n))
    nums.updated(2, "helena")   // new vector with a different string at index 2, complexity O(log(n))
    
    val fruitSet = Set("apple", "banana", "pear", "banana")
    fruitSet.size    // returns 3: there are no duplicates, only one banana

    val r: Range = 1 until 5 // 1, 2, 3, 4
    val s: Range = 1 to 5    // 1, 2, 3, 4, 5
    1 to 10 by 3  // 1, 4, 7, 10
    6 to 1 by -2  // 6, 4, 2

    val s = (1 to 6).toSet
    s map (_ + 2) // adds 2 to each element of the set

    val s = "Hello World"
    s filter (c => c.isUpper) // returns "HW"; strings can be treated as Seq[Char]

    // Operations on sequences
    val xs = List(...)
    xs.length   // number of elements, complexity O(n)
    xs.last     // last element (exception if xs is empty), complexity O(n)
    xs.init     // all elements of xs but the last (exception if xs is empty), complexity O(n)
    xs take n   // first n elements of xs
    xs drop n   // the rest of the collection after taking n elements
    xs(n)       // the nth element of xs, complexity O(n)
    xs ++ ys    // concatenation, complexity O(n)
    xs.reverse  // reverse the order, complexity O(n)
    xs updated(n, x)  // same list than xs, except at index n where it contains x, complexity O(n)
    xs indexOf x      // the index of the first element equal to x (-1 otherwise)
    xs contains x     // same as xs indexOf x >= 0
    xs filter p       // returns a list of the elements that satisfy the predicate p
    xs filterNot p    // filter with negated p 
    xs partition p    // same as (xs filter p, xs filterNot p)
    xs takeWhile p    // the longest prefix consisting of elements that satisfy p
    xs dropWhile p    // the remainder of the list after any leading element satisfying p have been removed
    xs span p         // same as (xs takeWhile p, xs dropWhile p)
    
    List(x1, ..., xn) reduceLeft op    // (...(x1 op x2) op x3) op ...) op xn
    List(x1, ..., xn).foldLeft(z)(op)  // (...( z op x1) op x2) op ...) op xn
    List(x1, ..., xn) reduceRight op   // x1 op (... (x{n-1} op xn) ...)
    List(x1, ..., xn).foldRight(z)(op) // x1 op (... (    xn op  z) ...)
    
    xs exists p    // true if there is at least one element for which predicate p is true
    xs forall p    // true if p(x) is true for all elements
    xs zip ys      // returns a list of pairs which groups elements with same index together
    xs unzip       // opposite of zip: returns a pair of two lists
    xs.flatMap f   // applies the function to all elements and concatenates the result
    xs.sum         // sum of elements of the numeric collection
    xs.product     // product of elements of the numeric collection
    xs.max         // maximum of collection
    xs.min         // minimum of collection
    xs.flatten     // flattens a collection of collection into a single-level collection
    xs groupBy f   // returns a map which points to a list of elements
    xs distinct    // sequence of distinct entries (removes duplicates)

    x +: xs  // creates a new collection with leading element x
    xs :+ x  // creates a new collection with trailing element x

    // Operations on maps
    val myMap = Map("I" -> 1, "V" -> 5, "X" -> 10)  // create a map
    myMap("I")      // => 1  
    myMap("A")      // => java.util.NoSuchElementException  
    myMap get "A"   // => None 
    myMap get "I"   // => Some(1)
    myMap.updated("V", 15)  // returns a new map where "V" maps to 15 (entry is updated)
                            // if the key ("V" here) does not exist, a new entry is added

    // Operations on Streams
    val xs = Stream(1, 2, 3)
    val xs = Stream.cons(1, Stream.cons(2, Stream.empty)) // same as above
    (1 to 1000).toStream // => Stream(1, ?)
    x #:: xs // Same as Stream.cons(x, xs)
             // In the Stream's cons operator, the second parameter (the tail)
             // is defined as a "call by name" parameter.
             // Note that x::xs always produces a List

## Pairs (similar for larger Tuples)

    val pair = ("answer", 42)   // type: (String, Int)
    val (label, value) = pair   // label = "answer", value = 42  
    pair._1 // "answer"  
    pair._2 // 42  

## Ordering

There is already a class in the standard library that represents orderings: `scala.math.Ordering[T]` which contains
comparison functions such as `lt()` and `gt()` for standard types. Types with a single natural ordering should inherit from 
the trait `scala.math.Ordered[T]`.

    import math.Ordering  

    def msort[T](xs: List[T])(implicit ord: Ordering) = { ...}  
    msort(fruits)(Ordering.String)  
    msort(fruits)   // the compiler figures out the right ordering  

## For-Comprehensions

A for-comprehension is syntactic sugar for `map`, `flatMap` and `filter` operations on collections.

The general form is `for (s) yield e`

- `s` is a sequence of generators and filters
- `p <- e` is a generator
- `if f` is a filter
- If there are several generators (equivalent of a nested loop), the last generator varies faster than the first
- You can use `{ s }` instead of `( s )` if you want to use multiple lines without requiring semicolons
- `e` is an element of the resulting collection

### Example 1

    // list all combinations of numbers x and y where x is drawn from
    // 1 to M and y is drawn from 1 to N
    for (x <- 1 to M; y <- 1 to N)
      yield (x,y)

is equivalent to
        
    (1 to M) flatMap (x => (1 to N) map (y => (x, y)))

### Translation Rules

A for-expression looks like a traditional for loop but works differently internally

`for (x <- e1) yield e2` is translated to `e1.map(x => e2)`

`for (x <- e1 if f) yield e2` is translated to `for (x <- e1.filter(x => f)) yield e2`

`for (x <- e1; y <- e2) yield e3` is translated to `e1.flatMap(x => for (y <- e2) yield e3)`

This means you can use a for-comprehension for your own type, as long
as you define `map`, `flatMap` and `filter`.

For more, see [lecture 6.5](https://class.coursera.org/progfun-2012-001/lecture/111).

### Example 2

    for {  
      i <- 1 until n  
      j <- 1 until i  
      if isPrime(i + j)  
    } yield (i, j)  
    
is equivalent to

    for (i <- 1 until n; j <- 1 until i if isPrime(i + j))
        yield (i, j)  
        
is equivalent to

    (1 until n).flatMap(i => (1 until i).filter(j => isPrime(i + j)).map(j => (i, j)))

<|MERGE_RESOLUTION|>--- conflicted
+++ resolved
@@ -145,12 +145,7 @@
   - `scala.Any` base type of all types. Has methods `hashCode` and `toString` that can be overloaded
   - `scala.AnyVal` base type of all primitive types. (`scala.Double`, `scala.Float`, etc.)
   - `scala.AnyRef` base type of all reference types. (alias of `java.lang.Object`, supertype of `java.lang.String`, `scala.List`, any user-defined class)
-<<<<<<< HEAD
-  - `scala.Null` is a subtype of any `scala.AnyRef` (`null` is the only instance of type `Null`),
-       and `scala.Nothing` is a subtype of any other type without any instance.
-=======
   - `scala.Null` is a subtype of any `scala.AnyRef` (`null` is the only instance of type `Null`), and `scala.Nothing` is a subtype of any other type without any instance.
->>>>>>> feabcf55
 
 ## Type Parameters
 
